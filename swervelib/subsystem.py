--- conflicted
+++ resolved
@@ -30,16 +30,6 @@
 
 
 class Swerve(commands2.SubsystemBase):
-<<<<<<< HEAD
-    __slots__ = "odometry", "swerve_modules", "gyro", "swerve_params", "kinematics", "vision_estimator"
-
-    def __init__(
-        self,
-        module_params: SwerveModuleParameters4,
-        swerve_params: SwerveParameters,
-        vision_params: Optional[VisionParameters] = None,
-    ):
-=======
     """
     This is a swerve subsystem that can be integrated into any Command-based robot code.
     It is designed for a 4-wheel swerve drive with Falcon 500 motors, CTRE CANCoders, and a CTRE Pigeon IMU.
@@ -52,9 +42,14 @@
     https://docs.wpilib.org/en/stable/docs/software/advanced-controls/geometry/coordinate-systems.html#robot-coordinate-system.
     """
 
-    __slots__ = "odometry", "swerve_modules", "gyro", "swerve_params", "kinematics"
-
-    def __init__(self, module_params: SwerveModuleParameters4, swerve_params: SwerveParameters):
+    __slots__ = "odometry", "swerve_modules", "gyro", "swerve_params", "kinematics", "vision_estimator"
+
+    def __init__(
+        self,
+        module_params: SwerveModuleParameters4,
+        swerve_params: SwerveParameters,
+        vision_params: Optional[VisionParameters] = None,
+    ):
         """
         Constructor for a Swerve subsystem.
 
@@ -62,7 +57,6 @@
         :param swerve_params: General parameters describing the drivetrain's hardware
         """
 
->>>>>>> fde868c9
         commands2.SubsystemBase.__init__(self)
 
         # Convert the parameters to decimal values because doing unit conversions every iteration takes too long
@@ -97,7 +91,6 @@
         # This is required for controlling the robot with one flight stick, instead of a separate stick per wheel.
         self.kinematics = SwerveDrive4Kinematics(*[module_param.relative_position for module_param in module_params])
 
-<<<<<<< HEAD
         # Set up an object that will estimate the robot's pose based on vision. This estimation will later be fused
         # with encoder and gyro data for a more accurate pose.
         if vision_params:
@@ -105,27 +98,19 @@
                 vision_params.camera_definitions, vision_params.field_layout
             )
 
-        # Reset the driven distance of each module before constructing odometry
-=======
         # Odometry tracks the robot's position using its wheel encoders and gyro, so that the robot
         # can follow paths in autonomous.
->>>>>>> fde868c9
         self.zero_module_distances()
         self.odometry = SwerveDrive4PoseEstimator(self.kinematics, self.heading, self.module_positions, Pose2d(0, 0, 0))
 
     def periodic(self):
-<<<<<<< HEAD
-        # Use encoder and gyro data to get an initial prediction of the robot's pose
-        self.odometry.update(self.heading, self.module_positions)
+        # Odometry must be updated every iteration with the robot's heading and its wheels' driven distance and angle.
+        # These parameters are used to calculate the robot's overall position.
+        self.odometry.update(self.heading, *self.module_positions)
 
         # Enhance the previous estimation by fusing it with vision data
         if hasattr(self, "vision_estimator"):
             self._update_odometry_from_vision()
-=======
-        # Odometry must be updated every iteration with the robot's heading and its wheels' driven distance and angle.
-        # These parameters are used to calculate the robot's overall position.
-        self.odometry.update(self.heading, *self.module_positions)
->>>>>>> fde868c9
 
         self._update_dashboard()
 
